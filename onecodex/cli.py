--- conflicted
+++ resolved
@@ -47,11 +47,7 @@
 
     @wraps(fn)
     def login_wrapper(ctx, *args, **kwargs):
-<<<<<<< HEAD
-        if 'API_KEY' in ctx.obj:
-=======
         if 'API_KEY' in ctx.obj and ctx.obj['API_KEY'] is not None:
->>>>>>> 426b51d6
             ctx.obj['API'] = Api(cache_schema=True,
                                  api_key=ctx.obj['API_KEY'], telemetry=telemetry)
         else:
