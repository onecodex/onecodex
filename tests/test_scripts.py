import hashlib
import os
import shutil

import pytest

from onecodex import Cli
from tests.test_cli import make_creds_file


@pytest.mark.parametrize('paired,split_pairs,with_children,exclude_reads', [
    # single end
    (False, False, False, False),
    (False, False, True, False), # --with-children
    (False, False, True, False), # --exclude-reads
    (False, False, True, True),  # --with-children --exclude-reads

    # paired-end
    (True, False, False, False),
    (True, False, True, False), # --with-children
    (True, False, False, True), # --exclude-reads
    (True, False, True, True),  # --with-children --exclude-reads
    (True, True, False, False), # --split-pairs
    (True, True, True, False),  # --split-pairs --with-children
    (True, True, False, True),  # --split-pairs --exclude-reads
    (True, True, True, True),   # --split-pairs --with-children --exclude-reads
])
<<<<<<< HEAD
def test_filter_reads(runner, api_data, mocked_creds_file, paired, split_pairs,
                      with_children, exclude_reads):
=======
def test_filter_reads(runner, api_data, mocked_creds_file, paired, split_pairs):
    make_creds_file()
>>>>>>> 0fadd1e1
    basedir = os.path.abspath(os.path.dirname(__file__))
    data_dir = os.path.join(basedir, 'data/files')
    files = [
        'test_paired_filtering_001.fastq.gz.results.tsv.gz',
        'test_paired_filtering_R1_001.fastq.gz',
        'test_paired_filtering_R2_001.fastq.gz',
        'test_single_filtering_001.fastq.gz',
        'test_single_filtering_001.fastq.gz.results.tsv.gz',
    ]

    def md5sum(filepath):
        checksum = hashlib.md5()
        with open(filepath, 'rb') as f:
            for chunk in iter(lambda: f.read(4096), b''):
                checksum.update(chunk)
        return checksum

    with runner.isolated_filesystem():
        for f in files:
            path = os.path.join(data_dir, f)
            dest = os.getcwd()
            shutil.copy(path, dest)

        args = ['scripts', 'filter_reads']
        if paired:
            args += [
                'bef0bc57dd7f4c43',
                'test_paired_filtering_R1_001.fastq.gz',
                '-r',
                'test_paired_filtering_R2_001.fastq.gz',
                '-t',
                '816'
            ]
            outfiles = ['test_paired_filtering_R1_001.filtered.fastq',
                        'test_paired_filtering_R2_001.filtered.fastq']
            digests = ['f483a5e69f32839f90aea13be55e2c73',
                       '3e1fb9a6df1407d79733e40466fc143e']
            if with_children:
                args += ['--with-children']
                args[args.index('816')] = '2'
                digests = ['b4899aff26a94f4a5022252354cc32a3',
                           'f7c97b5d094ad41db620374adbb9d9ba']

                if exclude_reads:
                    args += ['--exclude-reads']
                    digests = ['d6c512756d29f744e74c421c66ee95f1',
                               '33db92453df39be740ea1bb30c4e8be5']

                    if split_pairs:
                        args += ['--split-pairs']
                        digests = ['6411c6d6a1e3cceb43c55428d4e8cdb9',
                                   '3486c724c38b25a5bab32d7afac484bd']

            else:
                if exclude_reads:
                    args += ['--exclude-reads']
                    digests = ['f5aac827c45f24a138386ebbfc3e7611',
                               'a9fc38e273e766dcbc346445d6dac566']

                    if split_pairs:
                        args += ['--split-pairs']
                        digests = ['f548459a490b7579f8a989e2127caf2d',
                                   'cf0ea0fa04cf40b5120cfa5c3731e779']
        else:
            args += [
                '0f4ee4ecb3a3412f',
                'test_single_filtering_001.fastq.gz',
                '-t',
                '816',
            ]
            outfiles = ['test_single_filtering_001.filtered.fastq']
            digests = ['26fda71d0ce44292c87c0fb71222f3a9']
        result = runner.invoke(Cli, args)

        assert 'Using cached read-level results' in result.output

        results_digests = []
        for f in outfiles:
            results_digests.append(md5sum(f).hexdigest())

        assert results_digests == digests<|MERGE_RESOLUTION|>--- conflicted
+++ resolved
@@ -25,13 +25,10 @@
     (True, True, False, True),  # --split-pairs --exclude-reads
     (True, True, True, True),   # --split-pairs --with-children --exclude-reads
 ])
-<<<<<<< HEAD
+
 def test_filter_reads(runner, api_data, mocked_creds_file, paired, split_pairs,
                       with_children, exclude_reads):
-=======
-def test_filter_reads(runner, api_data, mocked_creds_file, paired, split_pairs):
     make_creds_file()
->>>>>>> 0fadd1e1
     basedir = os.path.abspath(os.path.dirname(__file__))
     data_dir = os.path.join(basedir, 'data/files')
     files = [
